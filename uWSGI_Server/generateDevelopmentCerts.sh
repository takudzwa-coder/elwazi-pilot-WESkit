#!/bin/bash
# This script generates self signed development certificates.
# Per default the certificates will be stored in the certs sub-folder.
# The path can be changed by setting command line arg 1
# It will not overwrite existing certificates

# localhost and hostname of the generating machine are valid dns names for the certificate!


if [ -z $1 ]; then 
<<<<<<< HEAD
path=$(dirname $(realpath $pwd$0))"/certs"
=======
    # Set path to here/certs
    certStoragePath=$(dirname $(readlink -f  "$0"))"/certs"
>>>>>>> 09c1e9ed

else path=$1;
fi
<<<<<<< HEAD
prefix=$path"/weskit"

if [ ! -f $prefix".key" ] || [ ! -f $prefix".crt" ]; then
    echo "Least one certificate file missing / not found!"
    echo "Generating new certificate and write it to: "$path".*"
=======
prefix=$certStoragePath"/weskit"

if [ ! -f $prefix".key" ] || [ ! -f $prefix".crt" ]; then
    echo "Least one certificate file missing / not found!"
    echo "Generating new certificate and write it to: "$certStoragePath".*"
>>>>>>> 09c1e9ed
    # Generate Self Signed Cert
    openssl req -x509 -newkey rsa:4096 -sha256 -days 30 -nodes -keyout $prefix.key -out $prefix.crt -subj "/CN=localhost" -addext "subjectAltName = DNS:localhost,DNS:keycloak,DNS:127.0.0.1,DNS:"$(hostname) 
    # Convert Certificate to PEM Format needed for requests from python
    openssl x509 -in $prefix.crt -out $prefix.pem -outform PEM
    exit 0
fi

echo "Using existing certificate!"

<|MERGE_RESOLUTION|>--- conflicted
+++ resolved
@@ -8,28 +8,16 @@
 
 
 if [ -z $1 ]; then 
-<<<<<<< HEAD
-path=$(dirname $(realpath $pwd$0))"/certs"
-=======
     # Set path to here/certs
     certStoragePath=$(dirname $(readlink -f  "$0"))"/certs"
->>>>>>> 09c1e9ed
 
 else path=$1;
 fi
-<<<<<<< HEAD
-prefix=$path"/weskit"
-
-if [ ! -f $prefix".key" ] || [ ! -f $prefix".crt" ]; then
-    echo "Least one certificate file missing / not found!"
-    echo "Generating new certificate and write it to: "$path".*"
-=======
 prefix=$certStoragePath"/weskit"
 
 if [ ! -f $prefix".key" ] || [ ! -f $prefix".crt" ]; then
     echo "Least one certificate file missing / not found!"
     echo "Generating new certificate and write it to: "$certStoragePath".*"
->>>>>>> 09c1e9ed
     # Generate Self Signed Cert
     openssl req -x509 -newkey rsa:4096 -sha256 -days 30 -nodes -keyout $prefix.key -out $prefix.crt -subj "/CN=localhost" -addext "subjectAltName = DNS:localhost,DNS:keycloak,DNS:127.0.0.1,DNS:"$(hostname) 
     # Convert Certificate to PEM Format needed for requests from python
