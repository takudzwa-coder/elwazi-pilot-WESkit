--- conflicted
+++ resolved
@@ -1,15 +1,6 @@
 import weskit
 import os
 
-<<<<<<< HEAD
-
-celery_config = dict()
-celery_config["broker_url"] = os.environ["BROKER_URL"]
-celery_config["result_backend"] = os.environ["RESULT_BACKEND"]
-celery_config["task_track_started"] = True
-celery_app.conf.update(celery_config)
-=======
 if __name__ == "__main__":
     current_app = weskit.create_celery(os.environ["BROKER_URL"],
-                                       os.environ["RESULT_BACKEND"])
->>>>>>> 334a2550
+                                       os.environ["RESULT_BACKEND"])