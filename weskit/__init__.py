--- conflicted
+++ resolved
@@ -12,13 +12,11 @@
 from logging.config import dictConfig
 from flask import Flask
 
-<<<<<<< HEAD
+
 from weskit.login import Login
-=======
 from weskit.classes.Database import Database
 from weskit.classes.RunRequestValidator import RunRequestValidator
 from weskit.classes.WorkflowEngine import WorkflowEngineFactory
-from flask_jwt_extended import JWTManager
 from weskit.classes.Manager import Manager
 from weskit.classes.ServiceInfo import ServiceInfo
 from weskit.classes.ErrorCodes import ErrorCodes
@@ -56,7 +54,6 @@
     celery_config["result_backend"] = backend_url
     celery.conf.update(celery_config)
     return celery
->>>>>>> 334a2550
 
 
 def read_swagger():
@@ -169,112 +166,10 @@
     #              Init Login            #
     ######################################
 
-<<<<<<< HEAD
     # Version for backend
     # Login.oidcLogin(app, config, addLogin=False)
 
     # Initialize for Dashboard
     Login.oidcLogin(app, config, addLogin=True)
-=======
-    # Enable Login by Default
-    app.config["JWT_ENABLED"] = True
-
-    # check if JWT auth is enabled in config
-    if "jwt" in config and config["jwt"]["enabled"]:
-        logger.info("User Authentication: ENABLED")
-
-        ############################################
-        #  config that would require code changes  #
-        ############################################
-
-        # Configure application to store JWTs in cookies
-        app.config['JWT_TOKEN_LOCATION'] = ['cookies']
-
-        # Set the cookie paths, so that you are only sending your access token
-        # cookie to the access endpoints, and only sending your refresh token
-        # to the refresh endpoint. Technically this is optional, but it is in
-        # your best interest to not send additional cookies in the request if
-        # they aren't needed.
-        app.config['JWT_ACCESS_COOKIE_PATH'] = '/ga4gh/wes/'
-        app.config['JWT_REFRESH_COOKIE_PATH'] = '/refresh'
-
-        ############################################
-        # Load config from config file            #
-        ############################################
-        for key, value in config["jwt"].items():
-            app.config[key] = value
-
-        jwt = JWTManager(app)
-
-        from weskit.login import LoginBlueprint as login_bp
-        app.register_blueprint(login_bp.login)
-
-        ############################################
-        #  Initialize local Config file            #
-        ############################################
-
-        if config["localAuth"]["enabled"]:
-            logger.info("Initialize Local Auth")
-            from weskit.login.auth.Local import Local as localAuth
-            logger.info(
-                "Using UserManagementFile %s!" %
-                (config["localAuth"]["yamlPath"])
-            )
-
-            loginfile = config["localAuth"]["yamlPath"]
-
-            app.authObject = localAuth(
-                loginfile,
-                'local',
-                logger=app.logger)
-
-    else:
-        app.config["JWT_ENABLED"] = False
-        logger.info(
-            "User Authentication: DISABLED - "
-            "'jwt' not present in WESKIT config!"
-        )
-
-    ####################################################################
-    #               Overwrite JWT default fuctions                     #
-    #  This allows the login to deal with objects instead of strings   #
-    ####################################################################
-    #  vvvvvvvvvvvvvvvvvvvvvvvvvvvvvvvvvvvvvvvvvvvvvvvvvvvvvvvvvvvvvv  #
-
-    # Create a function that will be called whenever create_access_token
-    # is used. It will take whatever object is passed into the
-    # create_access_token method, and lets us define what custom claims
-    # should be added to the access token.
-
-    @jwt.user_claims_loader
-    def add_claims_to_access_token(user):
-        if len(user.roles):
-            return {'roles': user.roles}
-        return None
-
-    # Create a function that will be called whenever create_access_token
-    # is used. It will take whatever object is passed into the
-    # create_access_token method, and lets us define what the identity
-    # of the access token should be.
-    @jwt.user_identity_loader
-    def user_identity_lookup(user):
-        return {'username': user.username, 'authType': user.authType}
-
-    # This function is called whenever a protected endpoint is accessed,
-    # and must return an object based on the tokens identity.
-    # This is called after the token is verified, so you can use
-    # get_jwt_claims() in here if desired. Note that this needs to
-    # return None if the user could not be loaded for any reason,
-    # such as not being found in the underlying data store
-
-    @jwt.user_loader_callback_loader
-    def user_loader_callback(identity):
-        return current_app.authObject.get(identity['username'])
-
-    ####################################################################
-    #               END overwrite  JWT default fuctions                #
-    #  This allows the login to deal with objects instead of strings   #
-    ####################################################################
->>>>>>> 334a2550
 
     return app