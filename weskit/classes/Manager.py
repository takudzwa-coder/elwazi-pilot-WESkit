--- conflicted
+++ resolved
@@ -59,35 +59,22 @@
         return self.celery_app.tasks["weskit.tasks.WorkflowTask.run_workflow"]
 
     def cancel(self, run: Run) -> Run:
-<<<<<<< HEAD
         """See https://docs.celeryproject.org/en/latest/userguide/workers.html
         TODO Consider persistent revokes.
         """
-        # This is a quickfix for executing the tests.
-        # This might be a bad solution for multithreaded use-cases,
-        # because the current working directory is touched.
-        cwd = os.getcwd()
-        Control(self.celery_app).\
-            revoke(task_id=run.celery_task_id,
-                   terminate=False,
-                   signal='SIGKILL')
-        os.chdir(cwd)
-        run.run_status = RunStatus.CANCELED
-=======
         if run.run_status in running_states:
             run.run_status = RunStatus.CANCELING
             # This is a quickfix for executing the tests.
             # This might be a bad solution for multithreaded use-cases,
             # because the current working directory is touched.
             cwd = os.getcwd()
-            revoke(run.celery_task_id,
-                   terminate=True,
-                   signal='SIGKILL')
+            Control(self.celery_app). \
+                revoke(task_id=run.celery_task_id,
+                       terminate=True,
+                       signal='SIGKILL')
             os.chdir(cwd)
-        elif run.run_status in RunStatus.INITIALIZING:
+        elif run.run_status is RunStatus.INITIALIZING:
             run.run_status = RunStatus.SYSTEM_ERROR
-
->>>>>>> 02b092b0
         return run
 
     def update_state(self, run: Run) -> Run:
@@ -125,13 +112,8 @@
 
     def create_and_insert_run(self, request)\
             -> Optional[Run]:
-<<<<<<< HEAD
         run = Run(data={"run_id": self.database.create_run_id(),
-                        "run_status": "UNKNOWN",
-=======
-        run = Run(data={"run_id": self.database._create_run_id(),
                         "run_status": "INITIALIZING",
->>>>>>> 02b092b0
                         "request_time": get_current_timestamp(),
                         "request": request})
         if self.database.insert_run(run):
