--- conflicted
+++ resolved
@@ -152,8 +152,6 @@
                 run.execution_path,
                 secure_filename(run.request["workflow_url"]))
 
-<<<<<<< HEAD
-=======
         # set workflow_type
         if run.request["workflow_type"] in self.workflow_dict:
             workflow_type = run.request["workflow_type"]
@@ -162,7 +160,6 @@
                             run.request["workflow_type"] +
                             "' is not known.")
 
->>>>>>> 02ade4ab
         # execute run
         run_kwargs = {
             "workflow_type": workflow_type,
