--- conflicted
+++ resolved
@@ -210,12 +210,8 @@
                               workflow_path)
             run.workflow_path = workflow_path
         except Exception as e:
-<<<<<<< HEAD
             logger.warning(e, stack_info=True, exc_info=True)
 
-=======
-            logger.warning(get_traceback(e))
->>>>>>> cf4c2045
             run.run_status = RunStatus.SYSTEM_ERROR
             run.outputs["execution"] = self._create_run_executions_logfile(
                 run=run,
