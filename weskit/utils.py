import os
import pathlib
from urllib.parse import urlparse
from datetime import datetime


<<<<<<< HEAD
=======
def get_absolute_file_paths(directory):
    files = []
    for dir_path, _, filenames in os.walk(directory):
        for f in filenames:
            files.append(os.path.abspath(os.path.join(dir_path, f)))
    return files


def to_uri(paths):
    uri_paths = []
    for path in paths:
        uri_paths.append(pathlib.Path(path).as_uri())
    return uri_paths


def to_filename(uris):
    filenames = []
    for uri in uris:
        filenames.append(os.path.basename(urlparse(uri).path))
    return filenames


>>>>>>> 02ade4ab
def get_current_timestamp() -> str:
    return datetime.now().strftime("%Y-%m-%dT%H:%M:%SZ")<|MERGE_RESOLUTION|>--- conflicted
+++ resolved
@@ -4,8 +4,6 @@
 from datetime import datetime
 
 
-<<<<<<< HEAD
-=======
 def get_absolute_file_paths(directory):
     files = []
     for dir_path, _, filenames in os.walk(directory):
@@ -28,6 +26,5 @@
     return filenames
 
 
->>>>>>> 02ade4ab
 def get_current_timestamp() -> str:
     return datetime.now().strftime("%Y-%m-%dT%H:%M:%SZ")