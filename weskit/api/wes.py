from flask import current_app, jsonify, request
from flask import Blueprint
from weskit import login as auth

bp = Blueprint("wes", __name__)


@bp.route("/ga4gh/wes/v1/runs/<string:run_id>", methods=["GET"])
@auth.login_required
def GetRunLog(run_id):
    try:
        current_app.logger.info("GetRun")
        run = current_app.manager.get_run(
            run_id=run_id, database=current_app.database, update=True)
        if run is None:
            current_app.error_logger.error("Could not find %s" % run_id)
            return {"msg": "Could not find %s" % run_id,
                    "status_code": 0
                    }, 404
        else:
            return run.get_run_log(), 200
    except Exception as e:
        current_app.logger.error(e, exc_info=True)
        raise e


@bp.route("/ga4gh/wes/v1/runs/<string:run_id>/cancel", methods=["POST"])
@auth.login_required
def CancelRun(run_id):
    try:
        current_app.logger.info("CancelRun")
        run = current_app.database.get_run(run_id)
        if run is None:
            current_app.error_logger.error("Could not find %s" % run_id)
            return {"msg": "Could not find %s" % run_id,
                    "status_code": 0
                    }, 404
        else:
            run = current_app.manager.cancel(run, current_app.database)
            current_app.logger.info("Run %s is canceled" % run_id)
            return {k: run[k] for k in ["run_id"]}, 200
    except Exception as e:
        current_app.logger.error(e, exc_info=True)
        raise e


@bp.route("/ga4gh/wes/v1/runs/<string:run_id>/status", methods=["GET"])
@auth.login_required
def GetRunStatus(run_id):
    try:
        current_app.logger.info("GetRunStatus")
        run = current_app.manager.get_run(
            run_id=run_id, database=current_app.database, update=True)
        if run is None:
            current_app.error_logger.error("Could not find %s" % run_id)
            return jsonify({"msg": "Could not find %s" % run_id,
                            "status_code": 0}), 404
        else:
<<<<<<< HEAD
            return jsonify(run.run_status), 200
=======
            return jsonify(run.run_status.name), 200
>>>>>>> 02ade4ab
    except Exception as e:
        current_app.logger.error(e, exc_info=True)
        raise e


@bp.route("/ga4gh/wes/v1/service-info", methods=["GET"])
def GetServiceInfo(*args, **kwargs):
    try:
        current_app.logger.info("GetServiceInfo")
        current_app.manager.update_runs(
            database=current_app.database,
            query={})
        response = {
            "workflow_type_versions":
                current_app.service_info.get_workflow_type_versions(),
            "supported_wes_versions":
                current_app.service_info.get_supported_wes_versions(),
            "supported_filesystem_protocols":
                current_app.service_info.get_supported_filesystem_protocols(),
            "workflow_engine_versions":
                current_app.service_info.get_workflow_engine_versions(),
            "default_workflow_engine_parameters":
                current_app.service_info.
                get_default_workflow_engine_parameters(),
            "system_state_counts":
                current_app.database.count_states(),
            "auth_instructions_url":
                current_app.service_info.get_auth_instructions_url(),
            "contact_info_url":
                current_app.service_info.get_contact_info_url(),
            "tags":
                current_app.service_info.get_tags()
        }
        return jsonify(response), 200
    except Exception as e:
        current_app.logger.error(e, exc_info=True)
        raise e


@bp.route("/ga4gh/wes/v1/runs", methods=["GET"])
@auth.login_required
def ListRuns(*args, **kwargs):
    try:
        current_app.logger.info("ListRuns")
        current_app.manager.update_runs(current_app.database, query={})
        response = current_app.database.list_run_ids_and_states()
        return jsonify(response), 200
    except Exception as e:
        current_app.logger.error(e, exc_info=True)
        raise e


@bp.route("/ga4gh/wes/v1/runs", methods=["POST"])
@auth.login_required
def RunWorkflow():
    try:
        data = request.form
        current_app.logger.info("RunWorkflow")

        run = current_app.manager.create_and_insert_run(
            request=data,
            database=current_app.database)

        current_app.logger.info("Prepare execution")
        run = current_app.manager.prepare_execution(run, files=request.files)
        current_app.database.update_run(run)

        current_app.logger.info("Execute Workflow")
        run = current_app.manager.execute(run)
        current_app.database.update_run(run)

        return jsonify({"run_id": run.run_id}), 200
    except Exception as e:
        current_app.logger.error(e, exc_info=True)
        raise e<|MERGE_RESOLUTION|>--- conflicted
+++ resolved
@@ -56,11 +56,7 @@
             return jsonify({"msg": "Could not find %s" % run_id,
                             "status_code": 0}), 404
         else:
-<<<<<<< HEAD
-            return jsonify(run.run_status), 200
-=======
             return jsonify(run.run_status.name), 200
->>>>>>> 02ade4ab
     except Exception as e:
         current_app.logger.error(e, exc_info=True)
         raise e
