--- conflicted
+++ resolved
@@ -11,13 +11,6 @@
     - /opt/conda/pkgs
     - /root/.conda/pkgs
 
-<<<<<<< HEAD
-
-services:
-  - docker:dind
-
-=======
->>>>>>> 334a2550
 variables:
   DOCKER_HOST: "tcp://docker:2375"
   DOCKER_DRIVER: overlay2
@@ -30,40 +23,6 @@
   - source /root/.bashrc
   - conda info             # For debugging
   - conda config --show    # For debugging
-<<<<<<< HEAD
-  - conda install mamba -n base -c conda-forge
-  - mamba env create -n weskit -f environment.yaml
-  - conda activate weskit
-
-
-py_test:
-  image: continuumio/miniconda3:latest
-  script:
-    - pip install docker-compose
-    - docker-compose version
-    - python -m pytest -v
-
-code_style:
-  image: continuumio/miniconda3:latest
-  script:
-    - flake8 weskit/ --max-line-length=120
-
-testServer:
-  image: continuumio/miniconda3:latest
-  script:
-    - uWSGI_Server/generateDevelopmentCerts.sh
-    - python -m pytest -v -s tests/server_test.py
-
-
-
-run:
-  image: continuumio/miniconda3:latest
-  script:
-    - python setup.py bdist_wheel
-  artifacts:
-    paths:
-      - dist/*.whl
-=======
   - conda install mamba -n base -c conda-forge   # To speed up env creation
   - mamba env create -n weskit -f environment.yaml
   - conda activate weskit
@@ -71,7 +30,10 @@
 test:
   stage: test
   script:
-    - flake8 weskit/
-    #- python -m pytest -v -s --log-cli-level=debug
     - python -m pytest -v
->>>>>>> 334a2550
+
+
+code_style:
+  stage: test
+  script:
+    - flake8 weskit/ --max-line-length=120
