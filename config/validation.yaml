--- conflicted
+++ resolved
@@ -67,28 +67,7 @@
       required: false
       valuesrules:
         type: string
-        
-<<<<<<< HEAD
-        
-=======
-jwt:
-  type: dict
-  required: true
-  schema:
-    enabled:
-      required: true
-      type: boolean
-    JWT_COOKIE_SECURE:
-      type: boolean
-      required: true
-    JWT_COOKIE_CSRF_PROTECT:
-      type: boolean
-      required: true
-    JWT_SECRET_KEY:
-      type: string
-      required: true
 
->>>>>>> 334a2550
 
 login:
   type: dict
@@ -97,7 +76,7 @@
     enabled:
       type: boolean
       required: true
-      
+
     jwt:
       type: dict
       required: false
