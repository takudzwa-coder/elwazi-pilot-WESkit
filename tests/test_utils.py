--- conflicted
+++ resolved
@@ -18,14 +18,10 @@
         "task_logs": [],
         "outputs": {},
         "celery_task_id": None,
-<<<<<<< HEAD
     }
     if tags is not None:
         data["request"]["tags"] = tags
     run = Run(data)
-    return run
-=======
-    })
     return run
 
 
@@ -39,5 +35,4 @@
     if status == "COMPLETE":
         return True
 
-    return False
->>>>>>> 424ff443
+    return False