--- conflicted
+++ resolved
@@ -82,13 +82,12 @@
         assert response.status_code == 200
 
 
-<<<<<<< HEAD
 class TestWithoutLogin:
     """
     The TestWithoutLogin class ensures that all secured endpoints are not accessible without credentials.
     """
 
-    def test_list_runs_wo_login(self, test_client):
+    def test_list_runs_wo_login(self, test_client, celery_worker):
         snakefile = os.path.join(os.getcwd(), "tests/wf1/Snakefile")
         data = get_workflow_data(
             snakefile=snakefile,
@@ -96,7 +95,7 @@
         response = test_client.post("/ga4gh/wes/v1/runs", data=data)
         assert response.status_code == 401
 
-    def test_submit_workflow_wo_login(self, test_client, celery_session_worker):
+    def test_submit_workflow_wo_login(self, test_client, celery_worker):
         snakefile = os.path.join(os.getcwd(), "tests/wf1/Snakefile")
         data = get_workflow_data(
             snakefile=snakefile,
@@ -111,7 +110,7 @@
     the request header in the format "'Authorization': 'Bearer xxxxxxxxxxxxxxxx-xxxx-xxxxxxxxxx"
     """
 
-    def test_accept_run_workflow_header(self, test_client, runStorage, OIDC_credentials, celery_session_worker):
+    def test_accept_run_workflow_header(self, test_client, runStorage, OIDC_credentials, celery_worker):
         print("~~~~~!!!!~~~")
 
         data = get_workflow_data(
@@ -145,7 +144,7 @@
 
         assert response.status_code == 200
 
-    def test_accept_get_runs_header(self, test_client, runStorage, OIDC_credentials, celery_session_worker):
+    def test_accept_get_runs_header(self, test_client, runStorage, OIDC_credentials, celery_worker):
         response = test_client.get("/ga4gh/wes/v1/runs", headers=OIDC_credentials.headerToken)
         assert len([x for x in response.json if x['run_id'] == runStorage.runid]) == 1
         assert response.status_code == 200
@@ -157,7 +156,7 @@
     token without an access token as Cookie.
     """
 
-    def test_reject_run_workflow_CSRF_only(self, test_client, OIDC_credentials, celery_session_worker):
+    def test_reject_run_workflow_CSRF_only(self, test_client, OIDC_credentials, celery_worker):
 
         data = get_workflow_data(
             snakefile="file:tests/wf1/Snakefile",
@@ -167,7 +166,7 @@
         assert response.data == b'{"msg":"Missing JWT in cookies or headers (Missing cookie' \
                                 b' \\"access_token_cookie\\"; Missing Authorization Header)"}\n'
 
-    def test_reject_get_runs_CSRF_only(self, test_client, OIDC_credentials, celery_session_worker):
+    def test_reject_get_runs_CSRF_only(self, test_client, OIDC_credentials, celery_worker):
         response = test_client.get("/ga4gh/wes/v1/runs", headers=OIDC_credentials.session_token)
         assert response.status_code == 401
         assert response.data == b'{"msg":"Missing JWT in cookies or headers (Missing cookie' \
@@ -181,7 +180,7 @@
     cookie with out the session token in the header.
     """
 
-    def test_reject_run_workflow_cookie_only(self, test_client, OIDC_credentials, celery_session_worker):
+    def test_reject_run_workflow_cookie_only(self, test_client, OIDC_credentials, celery_worker):
         test_client.set_cookie('localhost', 'access_token_cookie', OIDC_credentials.access_token)
         data = get_workflow_data(
             snakefile="file:tests/wf1/Snakefile",
@@ -202,7 +201,7 @@
     This TestWithCookie tests the correct functionality of the secured endpoint by using cookies with session token
     """
 
-    def test_accept_run_workflow_cookie(self, test_client, runStorage, OIDC_credentials, celery_session_worker):
+    def test_accept_run_workflow_cookie(self, test_client, runStorage, OIDC_credentials, celery_worker):
         test_client.set_cookie('localhost', 'access_token_cookie', OIDC_credentials.access_token)
         data = get_workflow_data(
             snakefile="file:tests/wf1/Snakefile",
@@ -235,76 +234,7 @@
                 
         assert response.status_code == 200
 
-    def test_accept_get_runs_cookie(self, test_client, runStorage, OIDC_credentials, celery_session_worker):
+    def test_accept_get_runs_cookie(self, test_client, runStorage, OIDC_credentials, celery_worker):
         response = test_client.get("/ga4gh/wes/v1/runs", headers=OIDC_credentials.session_token)
         assert len([x for x in response.json if x['run_id'] == runStorage.runid]) == 1
-        assert response.status_code == 200
-=======
-def test_login(test_client):
-    login_data = {'password': 'test', 'username': 'test'}
-    response = test_client.post("/login", data=login_data)
-    assert response.status == '302 FOUND'
-
-
-def test_missing_fields_run_request(test_client, celery_worker):
-    complete_data = {
-        "workflow_params": {},
-        "workflow_type": "snakemake",
-        "workflow_type_version": "5",
-        "workflow_url": "https://some.git.repo/path/to/it.git"
-    }
-    for key in complete_data.keys():
-        reduced_data = complete_data.copy()
-        del reduced_data[key]
-        response = test_client.post("/ga4gh/wes/v1/runs", data=reduced_data)
-        assert response.status_code == 400
-        assert response.json["msg"] == \
-               "Malformed request: [{'%s': ['required field']}]" % key
-
-
-# WARNING: This test fails with 401 unauthorized, if run isolated.
-#          Run it together with the other server_test.py tests!
-def test_run_snakemake(test_client, celery_worker):
-    snakefile = "file:tests/wf1/Snakefile"
-    data = get_workflow_data(
-        workflow_file=snakefile,
-        config="tests/wf1/config.yaml")
-    response = test_client.post("/ga4gh/wes/v1/runs", data=data)
-    assert response.status_code == 200
-    run_id = response.json["run_id"]
-    success = False
-    start_time = time.time()
-    while not success:
-        time.sleep(1)
-        assert (time.time() - start_time) <= 30, "Test timed out"
-        status = test_client.get(
-            "/ga4gh/wes/v1/runs/{}/status".format(run_id)
-        )
-        print("Waiting ... (status=%s)" % status.json)
-        if status.json in ["UNKNOWN", "EXECUTOR_ERROR", "SYSTEM_ERROR",
-                           "CANCELED", "CANCELING"]:
-            assert False, "Failing run status '{}': {}".format(status.json,
-                                                               status.msg)
-        elif status.json == "COMPLETE":
-            success = True
-
-
-def test_get_runs(test_client):
-    response = test_client.get("/ga4gh/wes/v1/runs")
-    assert response.status_code == 200
-
-
-def test_logout(test_client):
-    login_data = dict()
-    response = test_client.post("/logout", data=login_data)
-    assert response.status == '200 OK'
-
-
-def test_logout_successful(test_client):
-    snakefile = os.path.join(os.getcwd(), "tests/wf1/Snakefile")
-    data = get_workflow_data(
-        workflow_file=snakefile,
-        config="tests/wf1/config.yaml")
-    response = test_client.post("/ga4gh/wes/v1/runs", data=data)
-    assert response.status_code == 401
->>>>>>> 2f9ceb1e
+        assert response.status_code == 200