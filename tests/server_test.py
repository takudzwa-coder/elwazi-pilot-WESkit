--- conflicted
+++ resolved
@@ -36,10 +36,7 @@
     response=test_app.post("/login",data=loginData)
     assert response.status == '302 FOUND'
 
-<<<<<<< HEAD
-=======
 
->>>>>>> 02ade4ab
 # WARNING: This test fails with 401 unauthorized, if run isolated. Run it together with the other server_test.py tests!
 def test_run_snakemake(test_app, celery_worker):
     snakefile = os.path.join(os.getcwd(), "tests/wf1/Snakefile")
@@ -56,17 +53,12 @@
         status = test_app.get(
             "/ga4gh/wes/v1/runs/{}/status".format(run_id)
         )
-<<<<<<< HEAD
-        if (status.json == "COMPLETE"):
-            running = False
-=======
         if status.json in ["UNKNOWN", "EXECUTOR_ERROR", "SYSTEM_ERROR",
                            "CANCELED", "CANCELING"]:
             assert False, "Failing run status '{}'".format(status.json)
         elif status.json == "COMPLETE":
             running = False # = success
 
->>>>>>> 02ade4ab
 
 def test_get_runs(test_app, celery_worker):
     response = test_app.get("/ga4gh/wes/v1/runs")
