--- conflicted
+++ resolved
@@ -106,53 +106,11 @@
         success = True
 
 
-<<<<<<< HEAD
-# def test_cancel_workflow(manager, celery_worker, redis_container):
-#     run = get_mock_run(workflow_url=os.path.join(os.getcwd(),
-#                                                  "tests/wf2/Snakefile"),
-#                        workflow_type="snakemake")
-#     run = manager.prepare_execution(run, files=[])
-#     run = manager.execute(run)
-#     manager.cancel(run)
-#     assert run.run_status == RunStatus.CANCELED
 
-
-# def test_update_all_runs(manager, celery_worker, database):
-#     test_failed_status = [
-#         RunStatus.UNKNOWN,
-#         RunStatus.EXECUTOR_ERROR,
-#         RunStatus.SYSTEM_ERROR,
-#         RunStatus.CANCELED,
-#         RunStatus.CANCELING
-#     ]
-#     timeout_seconds = 120
-#     run = get_mock_run(workflow_url=os.path.join(os.getcwd(),
-#                                                  "tests/wf1/Snakefile"),
-#                        workflow_type="snakemake")
-#     database.insert_run(run)
-#     run = manager.prepare_execution(run, files=[])
-#     run = manager.execute(run)
-#     database.update_run(run)
-#     start_time = time.time()
-#     success = False
-#     while not success:
-#         assert (start_time - time.time()) <= timeout_seconds, "Test timed out"
-#         status = run.run_status
-#         if status != RunStatus.COMPLETE:
-#             assert not status in test_failed_status
-#             print("Waiting ...")
-#             time.sleep(1)
-#             run = manager.update_state(run)
-#             continue
-#         manager.update_runs(database, query={})
-#         db_run = database.get_run(run_id=run.run_id)
-#         assert db_run.run_status == RunStatus.COMPLETE
-#         success = True
-=======
 def test_cancel_workflow(manager, celery_worker, redis_container):
     run = get_mock_run(workflow_url=os.path.join(os.getcwd(),
                                                  "tests/wf2/Snakefile"),
-                       workflow_type="Snakemake")
+                       workflow_type="snakemake")
     run = manager.prepare_execution(run, files=[])
     run = manager.execute(run)
     manager.cancel(run)
@@ -170,7 +128,7 @@
     timeout_seconds = 120
     run = get_mock_run(workflow_url=os.path.join(os.getcwd(),
                                                  "tests/wf1/Snakefile"),
-                       workflow_type="Snakemake")
+                       workflow_type="snakemake")
     database.insert_run(run)
     run = manager.prepare_execution(run, files=[])
     run = manager.execute(run)
@@ -190,4 +148,3 @@
         db_run = database.get_run(run_id=run.run_id)
         assert db_run.run_status == RunStatus.COMPLETE
         success = True
->>>>>>> fc408b12
