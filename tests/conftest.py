--- conflicted
+++ resolved
@@ -1,24 +1,4 @@
 import pytest
-<<<<<<< HEAD
-from ga4gh.wes.app import create_app
-
-test_config = {
-    "server": {
-        "host": '0.0.0.0',
-        "port": 4080,
-        "debug": False},
-    "debug": True
-}
-
-
-app = create_app(test_config)
-
-@pytest.fixture(scope='module')
-def client():
-    print("test client")
-    with app.app.test_client() as c:
-        yield c
-=======
 import os
 from ga4gh.wes.Database import Database
 from ga4gh.wes.Snakemake import Snakemake
@@ -35,5 +15,4 @@
 @pytest.fixture(scope="function")
 def snakemake_executor():
     executor = Snakemake()
-    yield executor
->>>>>>> af2f8495
+    yield executor