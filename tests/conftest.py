import os
import pytest
import yaml
<<<<<<< HEAD
import requests
import time
from weskit.classes.ServiceInfo import ServiceInfo
from testcontainers.mongodb import MongoDbContainer
from testcontainers.redis import RedisContainer
from testcontainers.mysql import MySqlContainer
from testcontainers.core.container import DockerContainer
=======

from weskit.classes.ServiceInfo import ServiceInfo
from testcontainers.mongodb import MongoDbContainer
from testcontainers.redis import RedisContainer
from weskit import create_app, Manager, WorkflowEngineFactory
from weskit import create_database
>>>>>>> 334a2550


def get_redis_url(redis_container):
    url = "redis://{}:{}".format(
        redis_container.get_container_host_ip(),
        redis_container.get_exposed_port(6379)
    )
    print("REDISURL:%s"%redis_container.get_container_host_ip())
    return url


@pytest.fixture(scope="session")
<<<<<<< HEAD
def test_app(database_container, redis_container,keycloak_container):
    os.environ["BROKER_URL"] = get_redis_url(redis_container)
    os.environ["RESULT_BACKEND"] = get_redis_url(redis_container)
    
    keycloakContainerProperties=getContainerProperties(keycloak_container,'8080')
    os.environ["OIDC_ISSUER_URL"]="http://%s:%s/auth/realms/WESkit" % (
        keycloakContainerProperties["ExternalHostname"],
        keycloakContainerProperties["ExposedPorts"],
    )
    os.environ["WESKIT_PUBLIC_HOST_PORT"] = "https://localhost:5000" # Not used
    os.environ["OIDC_CLIENT_SECRET"] = "a8086bcc-44f3-40f9-9e15-fd5c3c98ab24"
    os.environ["OIDC_REALM"] = "WESkit"
    os.environ["OIDC_CLIENTID"] = "WESkit"

    # import here because env vars need to be set before
    from weskit import create_app

    os.environ["WESKIT_CONFIG"] = "tests/config.yaml"

    app = create_app()
    
    os.environ["testing_only_tokenendpoint"] = app.OIDC_Login.oidc_config["token_endpoint"]
    app.testing = True
    with app.test_client() as testing_client:
        ctx = app.app_context()
        ctx.push()
        yield testing_client
        
"""
KeyCloak Containers

"""

def getContainerProperties(container,port):
    return(
        {
        "ExternalHostname":container.get_container_host_ip(),
        "InternalPorts":list(container.ports.keys()),
        "ExposedPorts":container.get_exposed_port(port),
        "InternalIP":container.get_docker_client().bridge_ip(container._container.id)
        }
    )

@pytest.fixture(scope="session")
def MySQL_keycloak_container ():
    preDB=MySqlContainer('mysql:latest',MYSQL_USER="keycloak",MYSQL_PASSWORD="secret_password",MYSQL_DATABASE="keycloak",MYSQL_ROOT_PASSWORD= "secret_root_password")
    
    configfile=os.path.abspath("config/keycloak_schema.sql")
    print(configfile)
    preDB.with_volume_mapping(configfile,"/docker-entrypoint-initdb.d/test.sql")
    with  preDB as mysql:
        print(yaml.dump(getContainerProperties(mysql,'3306')))
        yield mysql
        print("Killing keycloaks MySQL")

=======
def test_client(celery_session_app,
                celery_session_worker,
                test_database,
                redis_container):
    os.environ["BROKER_URL"] = get_redis_url(redis_container)
    os.environ["RESULT_BACKEND"] = get_redis_url(redis_container)
    os.environ["WESKIT_CONFIG"] = "tests/weskit.yaml"

    app = create_app(celery=celery_session_app,
                     database=test_database)
    app.testing = True
    with app.test_client() as testing_client:
        with app.app_context():
            # This sets `current_app` for accessing the Flask app in the tests.
            yield testing_client
>>>>>>> 334a2550


@pytest.fixture(scope="session")
def keycloak_container(MySQL_keycloak_container):
    mysqlIP=getContainerProperties(MySQL_keycloak_container, '3306')["InternalIP"]

    kc_container=DockerContainer("jboss/keycloak")
    kc_container.with_exposed_ports('8080')
    kc_container.with_env("DB_VENDOR","mysql")
    kc_container.with_env("DB_PORT",'3306')
    kc_container.with_env("DB_ADDR", mysqlIP)
    kc_container.with_env("DB_USER","keycloak")
    kc_container.with_env("DB_PASSWORD","secret_password")
    kc_container.start()
    time.sleep(5)
    kc_port=kc_container.get_exposed_port('8080')
    kc_host=kc_container.get_container_host_ip()
    print("Waiting for Keycloak Container")
    print(yaml.dump(getContainerProperties(kc_container,'8080')))
    retry=20
    waitingSeconds=5
    kc_running=False
    for i in range(retry):
        try:
            print("connect to keycloak try : %d"%(i+1))
            requests.get("http://"+kc_host+":"+kc_port)
            kc_running=True
            print("connection attempted try %d: Success"%(i+1))
            break
        except Exception:
            print("connection attemped try %d: Failed - Will retry in %d seconds"%(i+1,waitingSeconds))
            time.sleep(waitingSeconds)
    assert kc_running
    print("KC ready")
    yield kc_container
    print("Killing KeyCloak")
    
@pytest.fixture(scope="session")
def test_config():
    # This uses a dedicated test configuration YAML.
    with open("tests/weskit.yaml", "r") as ff:
        test_config = yaml.load(ff, Loader=yaml.FullLoader)
    yield test_config


@pytest.fixture(scope="session")
def database_container():
    MONGODB_CONTAINER = "mongo:4.2.3"

    db_container = MongoDbContainer(MONGODB_CONTAINER)
    db_container.start()
    os.environ["WESKIT_DATABASE_URL"] = db_container.get_connection_url()

    yield db_container


@pytest.fixture(scope="session")
def test_database(database_container):
    database = create_database(database_container.get_connection_url())
    yield database
    database._db_runs().drop()


@pytest.fixture(scope="session")
def redis_container():
    redis_container = RedisContainer("redis:6.0.1-alpine")
    redis_container.start()
    os.environ["BROKER_URL"] = get_redis_url(redis_container)
    os.environ["RESULT_BACKEND"] = get_redis_url(redis_container)
    return redis_container


@pytest.fixture(scope="session")
def celery_config(redis_container):
    return {
        "broker_url": get_redis_url(redis_container),
        "result_backend": get_redis_url(redis_container)
    }


@pytest.fixture(scope="session")
<<<<<<< HEAD
def celery_worker_pool():
    return 'prefork'
    
@pytest.fixture(scope="session")
def celery_worker_parameters():
    return {"concurrency":10}


@pytest.fixture(scope="session")
def service_info(test_config, swagger, database_connection):
=======
def service_info(test_config, swagger, test_database):
>>>>>>> 334a2550
    yield ServiceInfo(
        test_config["static_service_info"],
        swagger,
        test_database
    )


@pytest.fixture(scope="session")
def swagger():
    with open("weskit/api/workflow_execution_service_1.0.0.yaml",
              "r") as ff:
        swagger = yaml.load(ff, Loader=yaml.FullLoader)
    yield swagger


@pytest.fixture(scope="session")
def manager(celery_session_app, redis_container, test_config, test_database):
    workflows_base_dir = os.path.abspath(os.getcwd())
    os.environ["WESKIT_WORKFLOWS"] = workflows_base_dir
    test_dir = "test-data/"
    if not os.path.isdir(test_dir):
        os.mkdir(test_dir)
    return Manager(celery_app=celery_session_app,
                   database=test_database,
                   workflow_engines=WorkflowEngineFactory.
                   workflow_engine_index(
                       test_config
                       ["static_service_info"]
                       ["default_workflow_engine_parameters"]),
                   workflows_base_dir=workflows_base_dir,
                   data_dir=test_dir)<|MERGE_RESOLUTION|>--- conflicted
+++ resolved
@@ -1,22 +1,16 @@
 import os
 import pytest
 import yaml
-<<<<<<< HEAD
 import requests
 import time
+
 from weskit.classes.ServiceInfo import ServiceInfo
 from testcontainers.mongodb import MongoDbContainer
 from testcontainers.redis import RedisContainer
 from testcontainers.mysql import MySqlContainer
 from testcontainers.core.container import DockerContainer
-=======
-
-from weskit.classes.ServiceInfo import ServiceInfo
-from testcontainers.mongodb import MongoDbContainer
-from testcontainers.redis import RedisContainer
 from weskit import create_app, Manager, WorkflowEngineFactory
 from weskit import create_database
->>>>>>> 334a2550
 
 
 def get_redis_url(redis_container):
@@ -28,40 +22,14 @@
     return url
 
 
-@pytest.fixture(scope="session")
-<<<<<<< HEAD
-def test_app(database_container, redis_container,keycloak_container):
-    os.environ["BROKER_URL"] = get_redis_url(redis_container)
-    os.environ["RESULT_BACKEND"] = get_redis_url(redis_container)
-    
-    keycloakContainerProperties=getContainerProperties(keycloak_container,'8080')
-    os.environ["OIDC_ISSUER_URL"]="http://%s:%s/auth/realms/WESkit" % (
-        keycloakContainerProperties["ExternalHostname"],
-        keycloakContainerProperties["ExposedPorts"],
-    )
-    os.environ["WESKIT_PUBLIC_HOST_PORT"] = "https://localhost:5000" # Not used
-    os.environ["OIDC_CLIENT_SECRET"] = "a8086bcc-44f3-40f9-9e15-fd5c3c98ab24"
-    os.environ["OIDC_REALM"] = "WESkit"
-    os.environ["OIDC_CLIENTID"] = "WESkit"
-
-    # import here because env vars need to be set before
-    from weskit import create_app
-
-    os.environ["WESKIT_CONFIG"] = "tests/config.yaml"
-
-    app = create_app()
-    
-    os.environ["testing_only_tokenendpoint"] = app.OIDC_Login.oidc_config["token_endpoint"]
-    app.testing = True
-    with app.test_client() as testing_client:
-        ctx = app.app_context()
-        ctx.push()
-        yield testing_client
+
         
 """
 KeyCloak Containers
 
 """
+
+
 
 def getContainerProperties(container,port):
     return(
@@ -85,23 +53,67 @@
         yield mysql
         print("Killing keycloaks MySQL")
 
-=======
+
+# @pytest.fixture(scope="session")
+# def test_app(database_container, redis_container, keycloak_container):
+#     os.environ["BROKER_URL"] = get_redis_url(redis_container)
+#     os.environ["RESULT_BACKEND"] = get_redis_url(redis_container)
+#
+#     keycloakContainerProperties = getContainerProperties(keycloak_container, '8080')
+#     os.environ["OIDC_ISSUER_URL"] = "http://%s:%s/auth/realms/WESkit" % (
+#         keycloakContainerProperties["ExternalHostname"],
+#         keycloakContainerProperties["ExposedPorts"],
+#     )
+#     os.environ["WESKIT_PUBLIC_HOST_PORT"] = "https://localhost:5000"  # Not used
+#     os.environ["OIDC_CLIENT_SECRET"] = "a8086bcc-44f3-40f9-9e15-fd5c3c98ab24"
+#     os.environ["OIDC_REALM"] = "WESkit"
+#     os.environ["OIDC_CLIENTID"] = "WESkit"
+#
+#     # import here because env vars need to be set before
+#     from weskit import create_app
+#
+#     os.environ["WESKIT_CONFIG"] = "tests/config.yaml"
+#
+#     app = create_app()
+#
+#     os.environ["testing_only_tokenendpoint"] = app.OIDC_Login.oidc_config["token_endpoint"]
+#     app.testing = True
+#     with app.test_client() as testing_client:
+#         ctx = app.app_context()
+#         ctx.push()
+#         yield testing_client
+
+@pytest.fixture(scope="session")
 def test_client(celery_session_app,
                 celery_session_worker,
                 test_database,
-                redis_container):
+                redis_container,
+                keycloak_container):
+    print("huhu")
     os.environ["BROKER_URL"] = get_redis_url(redis_container)
     os.environ["RESULT_BACKEND"] = get_redis_url(redis_container)
     os.environ["WESKIT_CONFIG"] = "tests/weskit.yaml"
 
+    keycloakContainerProperties = getContainerProperties(keycloak_container, '8080')
+    os.environ["OIDC_ISSUER_URL"] = "http://%s:%s/auth/realms/WESkit" % (
+        keycloakContainerProperties["ExternalHostname"],
+        keycloakContainerProperties["ExposedPorts"],
+    )
+    # Define Variables that would be defined in the docker stack file
+    os.environ["WESKIT_PUBLIC_HOST_PORT"] = "https://localhost:5000"  # Not used
+    os.environ["OIDC_CLIENT_SECRET"] = "a8086bcc-44f3-40f9-9e15-fd5c3c98ab24"
+    os.environ["OIDC_REALM"] = "WESkit"
+    os.environ["OIDC_CLIENTID"] = "WESkit"
+
     app = create_app(celery=celery_session_app,
                      database=test_database)
     app.testing = True
+    os.environ["testing_only_tokenendpoint"] = app.OIDC_Login.oidc_config["token_endpoint"]
     with app.test_client() as testing_client:
         with app.app_context():
             # This sets `current_app` for accessing the Flask app in the tests.
             yield testing_client
->>>>>>> 334a2550
+
 
 
 @pytest.fixture(scope="session")
@@ -183,20 +195,7 @@
 
 
 @pytest.fixture(scope="session")
-<<<<<<< HEAD
-def celery_worker_pool():
-    return 'prefork'
-    
-@pytest.fixture(scope="session")
-def celery_worker_parameters():
-    return {"concurrency":10}
-
-
-@pytest.fixture(scope="session")
-def service_info(test_config, swagger, database_connection):
-=======
 def service_info(test_config, swagger, test_database):
->>>>>>> 334a2550
     yield ServiceInfo(
         test_config["static_service_info"],
         swagger,
