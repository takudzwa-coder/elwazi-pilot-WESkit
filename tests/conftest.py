import os
import pytest
import yaml

from weskit.classes.ServiceInfo import ServiceInfo
from testcontainers.mongodb import MongoDbContainer
from testcontainers.redis import RedisContainer
from weskit import create_app, Manager, WorkflowEngineFactory
from weskit import create_database


def get_redis_url(redis_container):
    url = "redis://{}:{}".format(
        redis_container.get_container_host_ip(),
        redis_container.get_exposed_port(6379)
    )
    return url


@pytest.fixture(scope="session")
def test_client(celery_session_app,
                test_database,
                redis_container):
    os.environ["BROKER_URL"] = get_redis_url(redis_container)
    os.environ["RESULT_BACKEND"] = get_redis_url(redis_container)
    os.environ["WESKIT_CONFIG"] = "tests/weskit.yaml"
<<<<<<< HEAD
    os.environ["WESKIT_DATA"] = "test-data/"
=======
    os.environ["WESKIT_WORKFLOWS"] = os.getcwd()
>>>>>>> 2f9ceb1e

    app = create_app(celery=celery_session_app,
                     database=test_database)
    app.testing = True
    with app.test_client() as testing_client:
        with app.app_context():
            # This sets `current_app` for accessing the Flask app in the tests.
            yield testing_client


@pytest.fixture(scope="session")
def test_config():
    # This uses a dedicated test configuration YAML.
    with open("tests/weskit.yaml", "r") as ff:
        test_config = yaml.load(ff, Loader=yaml.FullLoader)
    yield test_config


@pytest.fixture(scope="session")
def database_container():
    MONGODB_CONTAINER = "mongo:4.2.3"

    db_container = MongoDbContainer(MONGODB_CONTAINER)
    db_container.start()
    os.environ["WESKIT_DATABASE_URL"] = db_container.get_connection_url()

    yield db_container


@pytest.fixture(scope="session")
def test_database(database_container):
    database = create_database(database_container.get_connection_url())
    yield database
    database._db_runs().drop()


@pytest.fixture(scope="session")
def redis_container():
    redis_container = RedisContainer("redis:6.0.1-alpine")
    redis_container.start()
    os.environ["BROKER_URL"] = get_redis_url(redis_container)
    os.environ["RESULT_BACKEND"] = get_redis_url(redis_container)
    return redis_container


@pytest.fixture(scope="session")
def celery_config(redis_container):
    return {
        "broker_url": get_redis_url(redis_container),
        "result_backend": get_redis_url(redis_container),
        "task_track_started": True
    }


@pytest.fixture(scope="session")
def service_info(test_config, swagger, test_database):
    yield ServiceInfo(
        test_config["static_service_info"],
        swagger,
        test_database
    )


@pytest.fixture(scope="session")
def swagger():
    with open("weskit/api/workflow_execution_service_1.0.0.yaml",
              "r") as ff:
        swagger = yaml.load(ff, Loader=yaml.FullLoader)
    yield swagger


@pytest.fixture(scope="session")
def manager(celery_session_app, redis_container, test_config, test_database):
    workflows_base_dir = os.path.abspath(os.getcwd())
    os.environ["WESKIT_WORKFLOWS"] = workflows_base_dir
    test_dir = "test-data/"
    if not os.path.isdir(test_dir):
        os.mkdir(test_dir)
    return Manager(celery_app=celery_session_app,
                   database=test_database,
                   workflow_engines=WorkflowEngineFactory.
                   workflow_engine_index(
                       test_config
                       ["static_service_info"]
                       ["default_workflow_engine_parameters"]),
                   workflows_base_dir=workflows_base_dir,
                   data_dir=test_dir,
                   use_custom_workdir=False)<|MERGE_RESOLUTION|>--- conflicted
+++ resolved
@@ -24,11 +24,8 @@
     os.environ["BROKER_URL"] = get_redis_url(redis_container)
     os.environ["RESULT_BACKEND"] = get_redis_url(redis_container)
     os.environ["WESKIT_CONFIG"] = "tests/weskit.yaml"
-<<<<<<< HEAD
     os.environ["WESKIT_DATA"] = "test-data/"
-=======
     os.environ["WESKIT_WORKFLOWS"] = os.getcwd()
->>>>>>> 2f9ceb1e
 
     app = create_app(celery=celery_session_app,
                      database=test_database)
