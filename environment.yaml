name: wesnake
channels:
  - bioconda
  - conda-forge
  - defaults
dependencies:
  - _libgcc_mutex=0.1=main
  - aioeasywebdav=2.4.0=py37_1000
  - aiohttp=3.6.2=py37h516909a_0
  - appdirs=1.4.3=py_1
  - astroid=2.3.3=py37_1
  - async-timeout=3.0.1=py_1000
  - attrs=19.3.0=py_0
  - bcrypt=3.1.7=py37h516909a_0
  - boto3=1.12.22=pyh8c360ce_0
  - botocore=1.15.22=pyh8c360ce_0
  - bzip2=1.0.8=h516909a_2
  - ca-certificates=2019.11.28=hecc5488_0
  - cachetools=3.1.1=py_0
  - cairo=1.16.0=hfb77d84_1002
  - certifi=2019.11.28=py37hc8dfbb8_1
  - cffi=1.14.0=py37hd463f26_0
  - chardet=3.0.4=py37hc8dfbb8_1006
  - click=7.1.1=pyh8c360ce_0
  - clickclick=1.2.2=py_1
  - configargparse=1.0=py_0
  - connexion=2.5.0=py_0
  - cryptography=2.8=py37hb09aad4_2
  - datrie=0.8=py37h516909a_0
  - decorator=4.4.2=py_0
  - docutils=0.15.2=py37_0
  - dropbox=9.4.0=py_0
  - expat=2.2.9=he1b5a44_2
  - fftw=3.3.8=mpi_mpich_h3f9e1be_1010
  - filechunkio=1.8=py_2
  - flask=1.1.1=py_1
  - fontconfig=2.13.1=h86ecdb6_1001
  - freetype=2.10.0=he983fc9_1
  - ftputil=3.4=py_0
  - gdk-pixbuf=2.36.12=h3f25603_1005
  - gettext=0.19.8.1=hc5be6a0_1002
  - gevent=1.4.0=py37h516909a_0
  - ghostscript=9.22=hf484d3e_1001
  - giflib=5.1.7=h516909a_1
  - gitdb=4.0.2=py_0
  - gitpython=3.1.0=py_0
  - glib=2.58.3=py37he00f558_1003
  - gobject-introspection=1.58.2=py37h5503ade_1002
  - google-api-core=1.16.0=py37_1
  - google-auth=1.11.2=py_0
  - google-cloud-core=1.3.0=py_0
  - google-cloud-storage=1.26.0=py_0
  - google-resumable-media=0.5.0=py_1
  - googleapis-common-protos=1.51.0=py37_1
  - graphite2=1.3.13=hf484d3e_1000
  - graphviz=2.38.0=hf68f40c_1011
  - greenlet=0.4.15=py37h8f50634_1
  - harfbuzz=2.4.0=h9f30f68_3
  - icu=64.2=he1b5a44_1
  - idna=2.9=py_1
  - imagemagick=7.0.8_54=pl526h39023e4_0
  - importlib-metadata=1.5.0=py37hc8dfbb8_1
  - importlib_metadata=1.5.0=1
  - inflection=0.3.1=py_1
  - isort=4.3.21=py37hc8dfbb8_1
  - itsdangerous=1.1.0=py_0
  - jbig=2.1=h14c3975_2001
  - jinja2=2.11.1=py_0
  - jmespath=0.9.5=py_0
  - jpeg=9c=h14c3975_1001
  - jsonschema=3.2.0=py37hc8dfbb8_1
  - krb5=1.16.4=h173b8e3_0
  - lazy-object-proxy=1.4.3=py37h516909a_1
  - libblas=3.8.0=14_openblas
  - libcblas=3.8.0=14_openblas
  - libcroco=0.6.13=h8d621e5_0
  - libcurl=7.67.0=h20c2e04_0
  - libedit=3.1.20181209=hc058e9b_0
  - libffi=3.2.1=he1b5a44_1006
  - libgcc-ng=9.1.0=hdf63c60_0
  - libgfortran-ng=7.3.0=hdf63c60_5
  - libiconv=1.15=h516909a_1005
  - liblapack=3.8.0=14_openblas
  - libopenblas=0.3.7=h5ec1e0e_6
  - libpng=1.6.37=hed695b0_0
  - libprotobuf=3.11.4=h8b12597_0
  - librsvg=2.44.14=h11c8777_0
  - libssh2=1.8.2=h1ba5d50_0
  - libstdcxx-ng=9.1.0=hdf63c60_0
  - libtiff=4.1.0=hc7e4089_4
  - libtool=2.4.6=h14c3975_1002
  - libuuid=2.32.1=h14c3975_1000
  - libwebp=1.0.2=hf4e8a37_4
  - libwebp-base=1.1.0=2
  - libxcb=1.13=h14c3975_1002
  - libxml2=2.9.10=hee79883_0
  - lz4-c=1.8.3=he1b5a44_1001
  - markupsafe=1.1.1=py37h8f50634_1
  - mccabe=0.6.1=py_1
  - mongodb=4.0.3=h597af5e_0
  - more-itertools=8.2.0=py_0
  - mpi=1.0=mpich
  - mpich=3.3.2=hc856adb_0
  - multidict=4.7.5=py37h516909a_0
  - ncurses=6.1=he6710b0_1
  - networkx=2.4=py_1
  - numpy=1.18.1=py37h95a1406_0
  - openapi-spec-validator=0.2.8=py_0
  - openjpeg=2.3.1=h981e76c_3
  - openssl=1.1.1d=h516909a_0
  - packaging=20.1=py_0
  - pandas=1.0.2=py37h0da4684_0
  - pango=1.40.14=he7ab937_1005
  - paramiko=2.7.1=py37_0
  - pathlib2=2.3.5=py37hc8dfbb8_1
  - pcre=8.44=he1b5a44_0
  - perl=5.26.2=h516909a_1006
  - pip=20.0.2=py_2
  - pixman=0.38.0=h516909a_1003
  - pkg-config=0.29.2=h516909a_1006
  - pluggy=0.13.0=py37_0
  - prettytable=0.7.2=py_3
  - protobuf=3.11.4=py37he1b5a44_0
  - psutil=5.7.0=py37h8f50634_1
  - pthread-stubs=0.4=h14c3975_1001
  - py=1.8.1=py_0
  - pyasn1=0.4.8=py_0
  - pyasn1-modules=0.2.7=py_0
  - pycparser=2.20=py_0
  - pygments=2.6.1=py_0
  - pygraphviz=1.5=py37h516909a_1001
  - pylint=2.4.4=py37_0
  - pymongo=3.10.1=py37he1b5a44_0
  - pynacl=1.3.0=py37h516909a_1001
  - pyopenssl=19.1.0=py_1
  - pyparsing=2.4.6=py_0
  - pyrsistent=0.15.7=py37h8f50634_1
  - pysftp=0.2.9=py_1
  - pysocks=1.7.1=py37hc8dfbb8_1
  - pytest=5.3.5=py37hc8dfbb8_2
  - python=3.7.3=h0371630_0
  - python-dateutil=2.8.1=py_0
  - python-irodsclient=0.8.2=py_0
  - python_abi=3.7=1_cp37m
  - pytz=2019.3=py_0
  - pyyaml=5.3=py37h8f50634_1
  - ratelimiter=1.2.0=py37_1000
  - readline=7.0=hf8c457e_1001
  - requests=2.23.0=pyh8c360ce_2
  - rsa=4.0=py_0
  - s3transfer=0.3.3=py37_0
  - setuptools=46.0.0=py37hc8dfbb8_2
  - six=1.14.0=py_1
  - smmap=3.0.1=py_0
  - snakemake=5.8.2=0
  - snakemake-minimal=5.8.2=py_0
  - sqlalchemy=1.3.13=py37h516909a_0
  - sqlite=3.28.0=h8b20d00_0
  - swagger-ui-bundle=0.0.6=py_0
  - tk=8.6.8=hbc83047_0
  - typed-ast=1.4.1=py37h516909a_0
  - urllib3=1.25.7=py37hc8dfbb8_1
  - wcwidth=0.1.8=py_0
  - werkzeug=1.0.0=py_0
  - wheel=0.34.2=py_1
  - wrapt=1.12.1=py37h8f50634_1
  - xmlrunner=1.7.7=py_0
  - xorg-kbproto=1.0.7=h14c3975_1002
  - xorg-libice=1.0.10=h516909a_0
  - xorg-libsm=1.2.3=h84519dc_1000
  - xorg-libx11=1.6.9=h516909a_0
  - xorg-libxau=1.0.9=h14c3975_0
  - xorg-libxdmcp=1.1.3=h516909a_0
  - xorg-libxext=1.3.4=h516909a_0
  - xorg-libxpm=3.5.13=h516909a_0
  - xorg-libxrender=0.9.10=h516909a_1002
  - xorg-libxt=1.1.5=h516909a_1003
  - xorg-renderproto=0.11.1=h14c3975_1002
  - xorg-xextproto=7.3.0=h14c3975_1002
  - xorg-xproto=7.0.31=h14c3975_1007
  - xz=5.2.4=h14c3975_1001
  - yaml=0.2.2=h516909a_1
  - yarl=1.3.0=py37h516909a_1000
  - zipp=3.1.0=py_0
  - zlib=1.2.11=h7b6447c_3
<<<<<<< HEAD
  - pymongo=3.10.1
  - sqlalchemy=1.3.13
=======
  - zstd=1.4.4=h3b9ef0a_1
>>>>>>> b68f8c97
  - pip:
    - blindspin==2.0.1
    - colorama==0.4.3
    - crayons==0.3.0
    - docker==4.2.0
<<<<<<< HEAD
    - testcontainers==2.5
    - websocket-client==0.57.0
=======
    - testcontainers==2.6.0
    - websocket-client==0.57.0
>>>>>>> b68f8c97
<|MERGE_RESOLUTION|>--- conflicted
+++ resolved
@@ -183,21 +183,11 @@
   - yarl=1.3.0=py37h516909a_1000
   - zipp=3.1.0=py_0
   - zlib=1.2.11=h7b6447c_3
-<<<<<<< HEAD
-  - pymongo=3.10.1
-  - sqlalchemy=1.3.13
-=======
   - zstd=1.4.4=h3b9ef0a_1
->>>>>>> b68f8c97
   - pip:
     - blindspin==2.0.1
     - colorama==0.4.3
     - crayons==0.3.0
     - docker==4.2.0
-<<<<<<< HEAD
-    - testcontainers==2.5
-    - websocket-client==0.57.0
-=======
     - testcontainers==2.6.0
     - websocket-client==0.57.0
->>>>>>> b68f8c97
