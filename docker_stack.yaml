version: '3.9'


networks:
  backend:
    driver: overlay
    driver_opts:
      encrypted: "false"
  oauth:
    driver: overlay

volumes:
  mongodb-configdb:
  mongodb-data:
  redis-data:


services:

  rest:
    image: ${WESKIT_IMAGE}
    secrets:
      - weskit.key
      - weskit.crt
      - keycloak.pem

    depends_on:
      - database
      - result_broker
      - keycloak

    environment:
      WESKIT_PUBLIC_HOST_PORT: https://localhost:5000
      WESKIT_CONFIG: /home/weskit/config.yaml
      WESKIT_LOG_CONFIG: /home/weskit/log-config.yaml
      WESKIT_VALIDATION_CONFIG:
      WESKIT_DATABASE_URL: mongodb://database:${MONGODB_PORT:-27017}
      WESKIT_DATA: /data
      WESKIT_WORKFLOWS: /workflows
      RESULT_BACKEND: redis://result_broker:${REDIS_PORT:-6379}
      BROKER_URL: redis://result_broker:${REDIS_PORT:-6379}
      FLASK_APP: weskit
      OIDC_ISSUER_URL: https://keycloak:8443/auth/realms/WESkit
      OIDC_CLIENT_SECRET: a8086bcc-44f3-40f9-9e15-fd5c3c98ab24
      OIDC_REALM: WESkit
      OIDC_CLIENTID: WESkit

      REQUESTS_CA_BUNDLE: /run/secrets/keycloak.pem
    volumes:
      - ${WESKIT_WORKFLOWS}:/workflows:ro
      - ${WESKIT_CONFIG}:/home/weskit/config.yaml:ro
      - ./weskit:/weskit/weskit:ro
      - ${WESKIT_LOG_CONFIG}:/home/weskit/log-config.yaml:ro
      - ${WESKIT_DATA}:/data
      - ./users.yaml:/weskit/users.yaml:ro
<<<<<<< HEAD

=======
      - ./weskit:/weskit/weskit:ro
>>>>>>> 50a6801c
    networks:
      - backend
      - oauth
    working_dir: /weskit
    entrypoint: ["bash", "-i", "-c"]
    command: [ "conda activate weskit && pip install ./ && ln -s /run/secrets/weskit.* /weskit/uWSGI_Server/certs/  && uwsgi --ini /weskit/uWSGI_Server/uwsgi.ini" ]
    ports:
      - "${WESKIT_PORT:-5000}:5000"
    # healthcheck:
    #   test: ["CMD-SHELL", "(curl -f http://localhost:5000/gh4gh/wes/v1/service-info | grep '\"environment\": \"development\"') && echo 'OK'"]
    #   interval: 10s
    #   timeout: 2s
    #   retries: 3

  database:
    image: mongo:4.2.3
    volumes:
      - mongodb-data:/data/db
      - mongodb-configdb:/data/configdb
    networks:
      - backend
    ports:
      - "${MONGODB_PORT:-27017}:27017"
    deploy:
      # Deploy on the manager only, because the data volume is local on that machine
      placement:
        constraints: [node.role == manager]

  result_broker:
    image: redis:6.0.1-alpine
    volumes:
      - ${REDIS_CONFIG}:/usr/local/etc/redis/redis.conf:ro
      # Used for persistence of the broker data.
      - redis-data:/data
    networks:
      - backend
    ports:
      - "${REDIS_PORT:-6379}:6379"
    deploy:
      # Deploy on the manager only, because the data volume is local on that machine
      placement:
        constraints: [node.role == manager]

  worker:
    image: ${WESKIT_IMAGE}
    depends_on:
      - result_broker
    environment:
      RESULT_BACKEND: redis://result_broker:${REDIS_PORT:-6379}
      BROKER_URL: redis://result_broker:${REDIS_PORT:-6379}
      WESKIT_WORKFLOWS: /workflows
    working_dir: /weskit
    entrypoint: ["bash", "-i", "-c"]
    command: ["conda activate weskit && celery --app weskit.tasks.celery_worker.celery_app worker --loglevel DEBUG --concurrency 1 -l info"]
    volumes:
      - ${WESKIT_DATA}:/data
      - ${WESKIT_WORKFLOWS}:/workflows:ro
      - ./weskit:/weskit/weskit:ro
    networks:
      - backend
    deploy:
      mode: replicated
      replicas: 1
#      placement:
#        # Limit the number of replicas. Probably the memory consumption is limiting.
#        max_replicas_per_node: 32


  ## Login System

  keycloak:
    image: quay.io/keycloak/keycloak:12.0.2
    depends_on:
      - keycloak-database
    environment:
     # KEYCLOAK_USER: admin
     # KEYCLOAK_PASSWORD: admin
      DB_USER: keycloak
      DB_PASSWORD: secret_password
      KEYCLOAK_FRONTEND_URL: https://localhost:8443/auth
      DB_VENDOR: mysql
      DB_PORT: 3306
      DB_ADDR: keycloak-database

    working_dir: /weskit

    networks:
      - oauth
    ports:
      - 8080:8080
      - 8443:8443
    secrets:
      - source: keycloak.key
        target: /etc/x509/https/tls.key
      - source: keycloak.crt
        target: /etc/x509/https/tls.crt
      
  # keycloak database
  keycloak-database:
    image: mysql

    environment:
       MYSQL_DATABASE: keycloak
       MYSQL_USER: keycloak
       MYSQL_PASSWORD: secret_password
       MYSQL_ROOT_PASSWORD: secret_root_password
    volumes:
      - ./config/keycloak_schema.sql:/docker-entrypoint-initdb.d/test.sql
    networks:
      - oauth


secrets:
  weskit.key:
    file: uWSGI_Server/certs/weskit.key
  weskit.crt:
    file: uWSGI_Server/certs/weskit.crt
  keycloak.key:
    file: uWSGI_Server/certs/weskit.key
  keycloak.crt:
    file: uWSGI_Server/certs/weskit.crt
  keycloak.pem:
    file: uWSGI_Server/certs/weskit.pem<|MERGE_RESOLUTION|>--- conflicted
+++ resolved
@@ -53,11 +53,8 @@
       - ${WESKIT_LOG_CONFIG}:/home/weskit/log-config.yaml:ro
       - ${WESKIT_DATA}:/data
       - ./users.yaml:/weskit/users.yaml:ro
-<<<<<<< HEAD
+      - ./weskit:/weskit/weskit:ro
 
-=======
-      - ./weskit:/weskit/weskit:ro
->>>>>>> 50a6801c
     networks:
       - backend
       - oauth
