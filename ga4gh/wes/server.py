import ga4gh.wes.validation as service_info_validate
import cerberus
from cerberus import Validator
from ga4gh.wes.utils import create_run_id
from flask import current_app


# get:/runs/{run_id}
def GetRunLog(run_id, *args, **kwargs):
<<<<<<< HEAD
    current_app.info_logger.info("GetRun")
    query_result = current_app.database.get_run(run_id)
    if query_result is None:
        current_app.error_logger.error("Could not find %s" % run_id)
=======
    current_app.root_logger.info("GetRun")
    query_result = current_app.database.get_run(run_id)
    if query_result is None:
        current_app.other_logger.error("Could not find %s" % run_id)
        # ToDo: Maybe print this error to the console as well?
>>>>>>> e2462469
        return {"msg": "Could not find %s" % run_id,
                "status_code": 0
                }, 404
    else:
        return query_result, 200


# post:/runs/{run_id}/cancel
def CancelRun(run_id, *args, **kwargs):
<<<<<<< HEAD
    current_app.info_logger.info("CancelRun")
    run = current_app.database.get_run(run_id)
    if run is None:
        current_app.error_logger.error("Could not find %s" % run_id)
=======
    current_app.root_logger.info("CancelRun")
    run = current_app.database.get_run(run_id)
    if run is None:
        current_app.other_logger.error("Could not find %s" % run_id)
        # ToDo: Maybe print this error to the console as well?
>>>>>>> e2462469
        return {"msg": "Could not find %s" % run_id,
                "status_code": 0
                }, 404
    else:
        return {"msg": "Could not find run %s" % run_id,
                "status_code": 0
                }, 404
        # TODO perform steps to delete run: set status on canceled and stop running processes
        run = current_app.snakemake.cancel(run)
<<<<<<< HEAD
        current_app.info_logger.info("Run %s is canceled" % run_id)
=======
        current_app.root_logger.info("Run %s is canceled" % run_id)
>>>>>>> e2462469
        return {"run_id": run.run_id}, 200


# get:/runs/{run_id}/status
def GetRunStatus(run_id, *args, **kwargs):
<<<<<<< HEAD
    current_app.info_logger.info("GetRunStatus")
    query_result = current_app.database.get_run(run_id)
    if query_result is None:
        current_app.error_logger.error("Could not find %s" % run_id)
=======
    current_app.root_logger.info("GetRunStatus")
    query_result = current_app.database.get_run(run_id)
    if query_result is None:
        current_app.other_logger.error("Could not find %s" % run_id)
        # ToDo: Maybe print this error to the console as well?
>>>>>>> e2462469
        return {"msg": "Could not find %s" % run_id,
                "status_code": 0
                }, 404
    else:
        return {k: query_result[k] for k in ["run_id", "run_status"]}, 200


# get:/service-info
<<<<<<< HEAD
def GetServiceInfo(static_service_info, service_info_validation, *args, **kwargs):
    current_app.info_logger.info("GetServiceInfo")
    validator = service_info_validate.validate_service_info({"service_info_validation": static_service_info}, service_info_validation)
    if validator is False:
        current_app.error_logger.error("schema not valid")
        raise cerberus.schema.SchemaError
    response = {
        "workflow_type_versions": current_app.static_service_info.get_workflow_type_versions(),
        "supported_wes_versions": current_app.static_service_info.get_supported_wes_versions(),
        "supported_filesystem_protocols": current_app.static_service_info.get_supported_filesystem_protocols,
        "workflow_engine_versions": current_app.static_service_info.get_workflow_engine_versions(),
        "default_workflow_engine_parameters": current_app.static_service_info.get_default_workflow_engine_parameters(),
        "system_state_counts": current_app.static_service_info.get_system_state_counts(),
        "auth_instructions_url": current_app.static_service_info.get_auth_instructions_url(),
        "contact_info_url": current_app.static_service_info.get_contact_info_url(),
        "tags": current_app.static_service_info.get_tags()
=======
def GetServiceInfo(*args, **kwargs):
    current_app.root_logger.info("GetServiceInfo")
    response = {
        "workflow_type_versions": current_app.service_info.get_workflow_type_versions(),
        "supported_wes_versions": current_app.service_info.get_supported_wes_versions(),
        "supported_filesystem_protocols": current_app.service_info.get_supported_filesystem_protocols,
        "workflow_engine_versions": current_app.service_info.get_workflow_engine_versions(),
        "default_workflow_engine_parameters": current_app.service_info.get_default_workflow_engine_parameters(),
        "system_state_counts": current_app.service_info.get_system_state_counts(),
        "auth_instructions_url": current_app.service_info.get_auth_instructions_url(),
        "contact_info_url": current_app.service_info.get_contact_info_url(),
        "tags": current_app.service_info.get_tags()
>>>>>>> e2462469
    }
    return response, 200


# get:/runs
def ListRuns(*args, **kwargs):
<<<<<<< HEAD
    current_app.info_logger.info("ListRuns")
=======
    current_app.root_logger.info("ListRuns")
>>>>>>> e2462469
    response = current_app.database.list_run_ids_and_states()
    return response, 200


# post:/runs
def RunWorkflow(*args, **kwargs):
<<<<<<< HEAD
    current_app.info_logger.info("RunWorkflow")
=======
    current_app.root_logger.info("RunWorkflow")
>>>>>>> e2462469
    run = current_app.database.create_new_run(create_run_id(), request=kwargs)
    run = current_app.snakemake.execute(run, current_app.database)
    return {k: run[k] for k in ["run_id"]}, 200<|MERGE_RESOLUTION|>--- conflicted
+++ resolved
@@ -7,18 +7,10 @@
 
 # get:/runs/{run_id}
 def GetRunLog(run_id, *args, **kwargs):
-<<<<<<< HEAD
     current_app.info_logger.info("GetRun")
     query_result = current_app.database.get_run(run_id)
     if query_result is None:
         current_app.error_logger.error("Could not find %s" % run_id)
-=======
-    current_app.root_logger.info("GetRun")
-    query_result = current_app.database.get_run(run_id)
-    if query_result is None:
-        current_app.other_logger.error("Could not find %s" % run_id)
-        # ToDo: Maybe print this error to the console as well?
->>>>>>> e2462469
         return {"msg": "Could not find %s" % run_id,
                 "status_code": 0
                 }, 404
@@ -28,18 +20,10 @@
 
 # post:/runs/{run_id}/cancel
 def CancelRun(run_id, *args, **kwargs):
-<<<<<<< HEAD
     current_app.info_logger.info("CancelRun")
     run = current_app.database.get_run(run_id)
     if run is None:
         current_app.error_logger.error("Could not find %s" % run_id)
-=======
-    current_app.root_logger.info("CancelRun")
-    run = current_app.database.get_run(run_id)
-    if run is None:
-        current_app.other_logger.error("Could not find %s" % run_id)
-        # ToDo: Maybe print this error to the console as well?
->>>>>>> e2462469
         return {"msg": "Could not find %s" % run_id,
                 "status_code": 0
                 }, 404
@@ -49,28 +33,16 @@
                 }, 404
         # TODO perform steps to delete run: set status on canceled and stop running processes
         run = current_app.snakemake.cancel(run)
-<<<<<<< HEAD
         current_app.info_logger.info("Run %s is canceled" % run_id)
-=======
-        current_app.root_logger.info("Run %s is canceled" % run_id)
->>>>>>> e2462469
         return {"run_id": run.run_id}, 200
 
 
 # get:/runs/{run_id}/status
 def GetRunStatus(run_id, *args, **kwargs):
-<<<<<<< HEAD
     current_app.info_logger.info("GetRunStatus")
     query_result = current_app.database.get_run(run_id)
     if query_result is None:
         current_app.error_logger.error("Could not find %s" % run_id)
-=======
-    current_app.root_logger.info("GetRunStatus")
-    query_result = current_app.database.get_run(run_id)
-    if query_result is None:
-        current_app.other_logger.error("Could not find %s" % run_id)
-        # ToDo: Maybe print this error to the console as well?
->>>>>>> e2462469
         return {"msg": "Could not find %s" % run_id,
                 "status_code": 0
                 }, 404
@@ -79,7 +51,6 @@
 
 
 # get:/service-info
-<<<<<<< HEAD
 def GetServiceInfo(static_service_info, service_info_validation, *args, **kwargs):
     current_app.info_logger.info("GetServiceInfo")
     validator = service_info_validate.validate_service_info({"service_info_validation": static_service_info}, service_info_validation)
@@ -96,42 +67,20 @@
         "auth_instructions_url": current_app.static_service_info.get_auth_instructions_url(),
         "contact_info_url": current_app.static_service_info.get_contact_info_url(),
         "tags": current_app.static_service_info.get_tags()
-=======
-def GetServiceInfo(*args, **kwargs):
-    current_app.root_logger.info("GetServiceInfo")
-    response = {
-        "workflow_type_versions": current_app.service_info.get_workflow_type_versions(),
-        "supported_wes_versions": current_app.service_info.get_supported_wes_versions(),
-        "supported_filesystem_protocols": current_app.service_info.get_supported_filesystem_protocols,
-        "workflow_engine_versions": current_app.service_info.get_workflow_engine_versions(),
-        "default_workflow_engine_parameters": current_app.service_info.get_default_workflow_engine_parameters(),
-        "system_state_counts": current_app.service_info.get_system_state_counts(),
-        "auth_instructions_url": current_app.service_info.get_auth_instructions_url(),
-        "contact_info_url": current_app.service_info.get_contact_info_url(),
-        "tags": current_app.service_info.get_tags()
->>>>>>> e2462469
     }
     return response, 200
 
 
 # get:/runs
 def ListRuns(*args, **kwargs):
-<<<<<<< HEAD
     current_app.info_logger.info("ListRuns")
-=======
-    current_app.root_logger.info("ListRuns")
->>>>>>> e2462469
     response = current_app.database.list_run_ids_and_states()
     return response, 200
 
 
 # post:/runs
 def RunWorkflow(*args, **kwargs):
-<<<<<<< HEAD
     current_app.info_logger.info("RunWorkflow")
-=======
-    current_app.root_logger.info("RunWorkflow")
->>>>>>> e2462469
     run = current_app.database.create_new_run(create_run_id(), request=kwargs)
     run = current_app.snakemake.execute(run, current_app.database)
     return {k: run[k] for k in ["run_id"]}, 200