--- conflicted
+++ resolved
@@ -1,28 +1,16 @@
-<<<<<<< HEAD
 import ga4gh.wes.service_info_validation as service_info_validate
 import cerberus
-=======
-import ga4gh.wes.logging_configs as log
->>>>>>> 1904adaa
 from ga4gh.wes.utils import create_run_id
 from flask import current_app
 
 
 # get:/runs/{run_id}
-<<<<<<< HEAD
 def GetRunLog(run_id, *args, **kwargs):
     current_app.logger.info("GetRun")
     query_result = current_app.database.get_run(run_id)
     if query_result is None:
         current_app.logger.error("Could not find %s" % run_id)
         # ToDo: Maybe print this error to the console as well?
-=======
-def GetRunLog(run_id, log_config,  *args, **kwargs):
-    log.log_info(log_config, "GetRun")
-    query_result = current_app.database.get_run(run_id)
-    if query_result is None:
-        log.log_error(log_config, "Could not find %s" % run_id)
->>>>>>> 1904adaa
         return {"msg": "Could not find %s" % run_id,
                 "status_code": 0
                 }, 404
@@ -31,49 +19,29 @@
 
 
 # post:/runs/{run_id}/cancel
-<<<<<<< HEAD
 def CancelRun(run_id, *args, **kwargs):
     current_app.logger.info("CancelRun")
     run = current_app.database.get_run(run_id)
     if run is None:
         current_app.logger.error("Could not find %s" % run_id)
         # ToDo: Maybe print this error to the console as well?
-=======
-def CancelRun(run_id, log_config, *args, **kwargs):
-    log.log_info(log_config, "CancelRun")
-    run = current_app.database.get_run(run_id)
-    if run is None:
-        log.log_error(log_config, "Could not find %s" % run_id)
->>>>>>> 1904adaa
         return {"msg": "Could not find %s" % run_id,
                 "status_code": 0
                 }, 404
     else:
         # TODO perform steps to delete run: set status on canceled and stop running processes
         run = current_app.snakemake.cancel(run)
-<<<<<<< HEAD
         current_app.logger.info("Run %s is canceled" % run_id)
-=======
-        log.log_info(log_config, "Run %s is canceled" % run_id)
->>>>>>> 1904adaa
         return {"run_id": run.run_id}, 200
 
 
 # get:/runs/{run_id}/status
-<<<<<<< HEAD
 def GetRunStatus(run_id, *args, **kwargs):
     current_app.logger.info("GetRunStatus")
     query_result = current_app.database.get_run(run_id)
     if query_result is None:
         current_app.logger.error("Could not find %s" % run_id)
         # ToDo: Maybe print this error to the console as well?
-=======
-def GetRunStatus(run_id, log_config, *args, **kwargs):
-    log.log_info(log_config, "GetRunStatus")
-    query_result = current_app.database.get_run(run_id)
-    if query_result is None:
-        log.log_error(log_config, "Could not find %s" % run_id)
->>>>>>> 1904adaa
         return {"msg": "Could not find %s" % run_id,
                 "status_code": 0
                 }, 404
@@ -82,22 +50,15 @@
 
 
 # get:/service-info
-<<<<<<< HEAD
 def GetServiceInfo(service_info, service_info_validation, *args, **kwargs):
     current_app.logger.info("GetServiceInfo")
     validator = service_info_validate.validate_service_info(service_info, service_info_validation)
     if validator is False:
+        current_app.logger.error("schema not valid")
         raise cerberus.schema.SchemaError
     response = {
         "workflow_type_versions": current_app.service_info.get_workflow_type_versions(),
         "supported_wes_versions": current_app.service_info.get_supported_wes_versions(),
-=======
-def GetServiceInfo(swagger, log_config, *args, **kwargs):
-    log.log_info(log_config, "GetServiceInfo")
-    response = {
-        "workflow_type_versions": current_app.service_info.get_workflow_typeversions(),
-        "supported_wes_versions": swagger["info"]["version"],
->>>>>>> 1904adaa
         "supported_filesystem_protocols": current_app.service_info.get_supported_filesystem_protocols,
         "workflow_engine_versions": current_app.service_info.get_workflow_engine_versions(),
         "default_workflow_engine_parameters": current_app.service_info.get_default_workflow_engine_parameters(),
@@ -110,26 +71,15 @@
 
 
 # get:/runs
-<<<<<<< HEAD
 def ListRuns(*args, **kwargs):
     current_app.logger.info("ListRuns")
-=======
-def ListRuns(log_config, *args, **kwargs):
-    log.log_info(log_config, "ListRuns")
->>>>>>> 1904adaa
     response = current_app.database.list_run_ids_and_states()
     return response, 200
 
 
 # post:/runs
-<<<<<<< HEAD
 def RunWorkflow(*args, **kwargs):
     current_app.logger.info("RunWorkflow")
     run = current_app.database.create_new_run(create_run_id(), request=kwargs)
-=======
-def RunWorkflow(log_config, *args, **kwargs):
-    log.log_info(log_config, "RunWorkflow")
-    run = current_app.database.create_new_run(create_run_id(log_config), request=kwargs)
->>>>>>> 1904adaa
     run = current_app.snakemake.execute(run, current_app.database)
     return {k: run[k] for k in ["run_id"]}, 200