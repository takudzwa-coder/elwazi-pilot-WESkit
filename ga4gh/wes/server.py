from ga4gh.wes.utils import create_run_id
from flask import current_app


# get:/runs/{run_id}
def GetRunLog(run_id, *args, **kwargs):
    current_app.root_logger.info("GetRun")
    query_result = current_app.database.get_run(run_id)
    if query_result is None:
<<<<<<< HEAD
        current_app.other_logger.error("Could not find %s" % run_id)
        # ToDo: Maybe print this error to the console as well?
        return {"msg": "Could not find %s" % run_id,
=======
        return {"msg": "Could not find run %s" % run_id,
>>>>>>> 9197cf3a
                "status_code": 0
                }, 404
    else:
        return query_result, 200


# post:/runs/{run_id}/cancel
def CancelRun(run_id, *args, **kwargs):
    current_app.root_logger.info("CancelRun")
    run = current_app.database.get_run(run_id)
    if run is None:
<<<<<<< HEAD
        current_app.other_logger.error("Could not find %s" % run_id)
        # ToDo: Maybe print this error to the console as well?
        return {"msg": "Could not find %s" % run_id,
                "status_code": 0
                }, 404
=======
        pass
>>>>>>> 9197cf3a
    else:
        return {"msg": "Could not find run %s" % run_id,
                "status_code": 0
                }, 404
        # TODO perform steps to delete run: set status on canceled and stop running processes
        run = current_app.snakemake.cancel(run)
        current_app.root_logger.info("Run %s is canceled" % run_id)
        return {"run_id": run.run_id}, 200


# get:/runs/{run_id}/status
def GetRunStatus(run_id, *args, **kwargs):
    current_app.root_logger.info("GetRunStatus")
    query_result = current_app.database.get_run(run_id)
    if query_result is None:
<<<<<<< HEAD
        current_app.other_logger.error("Could not find %s" % run_id)
        # ToDo: Maybe print this error to the console as well?
        return {"msg": "Could not find %s" % run_id,
=======
        return {"msg": "Could not find run %s" % run_id,
>>>>>>> 9197cf3a
                "status_code": 0
                }, 404
    else:
        return {k: query_result[k] for k in ["run_id", "run_status"]}, 200


# get:/service-info
def GetServiceInfo(*args, **kwargs):
    current_app.root_logger.info("GetServiceInfo")
    response = {
        "workflow_type_versions": current_app.service_info.get_workflow_type_versions(),
        "supported_wes_versions": current_app.service_info.get_supported_wes_versions(),
        "supported_filesystem_protocols": current_app.service_info.get_supported_filesystem_protocols,
        "workflow_engine_versions": current_app.service_info.get_workflow_engine_versions(),
        "default_workflow_engine_parameters": current_app.service_info.get_default_workflow_engine_parameters(),
        "system_state_counts": current_app.service_info.get_system_state_counts(),
        "auth_instructions_url": current_app.service_info.get_auth_instructions_url(),
        "contact_info_url": current_app.service_info.get_contact_info_url(),
        "tags": current_app.service_info.get_tags()
    }
    return response, 200


# get:/runs
def ListRuns(*args, **kwargs):
    current_app.root_logger.info("ListRuns")
    response = current_app.database.list_run_ids_and_states()
    return response, 200


# post:/runs
def RunWorkflow(*args, **kwargs):
    current_app.root_logger.info("RunWorkflow")
    run = current_app.database.create_new_run(create_run_id(), request=kwargs)
    run = current_app.snakemake.execute(run, current_app.database)
    return {k: run[k] for k in ["run_id"]}, 200<|MERGE_RESOLUTION|>--- conflicted
+++ resolved
@@ -7,13 +7,9 @@
     current_app.root_logger.info("GetRun")
     query_result = current_app.database.get_run(run_id)
     if query_result is None:
-<<<<<<< HEAD
         current_app.other_logger.error("Could not find %s" % run_id)
         # ToDo: Maybe print this error to the console as well?
         return {"msg": "Could not find %s" % run_id,
-=======
-        return {"msg": "Could not find run %s" % run_id,
->>>>>>> 9197cf3a
                 "status_code": 0
                 }, 404
     else:
@@ -25,15 +21,11 @@
     current_app.root_logger.info("CancelRun")
     run = current_app.database.get_run(run_id)
     if run is None:
-<<<<<<< HEAD
         current_app.other_logger.error("Could not find %s" % run_id)
         # ToDo: Maybe print this error to the console as well?
         return {"msg": "Could not find %s" % run_id,
                 "status_code": 0
                 }, 404
-=======
-        pass
->>>>>>> 9197cf3a
     else:
         return {"msg": "Could not find run %s" % run_id,
                 "status_code": 0
@@ -49,13 +41,9 @@
     current_app.root_logger.info("GetRunStatus")
     query_result = current_app.database.get_run(run_id)
     if query_result is None:
-<<<<<<< HEAD
         current_app.other_logger.error("Could not find %s" % run_id)
         # ToDo: Maybe print this error to the console as well?
         return {"msg": "Could not find %s" % run_id,
-=======
-        return {"msg": "Could not find run %s" % run_id,
->>>>>>> 9197cf3a
                 "status_code": 0
                 }, 404
     else:
